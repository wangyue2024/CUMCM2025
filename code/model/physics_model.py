--- conflicted
+++ resolved
@@ -71,9 +71,6 @@
         return self.p_missile_0 + self.v_vec_missile * t
 
     @staticmethod
-<<<<<<< HEAD
-
-=======
     def _distance_point_to_segment(point: np.ndarray, seg_start: np.ndarray, seg_end: np.ndarray) -> float:
         """计算空间中一个点到一条线段的最短距离。"""
         if np.array_equal(seg_start, seg_end):
@@ -94,7 +91,6 @@
         
         projection = seg_start + c * vec_seg
         return np.linalg.norm(point - projection)
->>>>>>> a3173a3a
 
     def calculate_shielding_metrics(self, uav_speed: float, uav_theta: float, launch_times: list, det_delays: list) -> tuple:
         """
